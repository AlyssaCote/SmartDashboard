# BSD 2-Clause License
#
# Copyright (c) 2021-2024, Hewlett Packard Enterprise
# All rights reserved.
#
# Redistribution and use in source and binary forms, with or without
# modification, are permitted provided that the following conditions are met:
#
# 1. Redistributions of source code must retain the above copyright notice, this
#    list of conditions and the following disclaimer.
#
# 2. Redistributions in binary form must reproduce the above copyright notice,
#    this list of conditions and the following disclaimer in the documentation
#    and/or other materials provided with the distribution.
#
# THIS SOFTWARE IS PROVIDED BY THE COPYRIGHT HOLDERS AND CONTRIBUTORS "AS IS"
# AND ANY EXPRESS OR IMPLIED WARRANTIES, INCLUDING, BUT NOT LIMITED TO, THE
# IMPLIED WARRANTIES OF MERCHANTABILITY AND FITNESS FOR A PARTICULAR PURPOSE ARE
# DISCLAIMED. IN NO EVENT SHALL THE COPYRIGHT HOLDER OR CONTRIBUTORS BE LIABLE
# FOR ANY DIRECT, INDIRECT, INCIDENTAL, SPECIAL, EXEMPLARY, OR CONSEQUENTIAL
# DAMAGES (INCLUDING, BUT NOT LIMITED TO, PROCUREMENT OF SUBSTITUTE GOODS OR
# SERVICES; LOSS OF USE, DATA, OR PROFITS; OR BUSINESS INTERRUPTION) HOWEVER
# CAUSED AND ON ANY THEORY OF LIABILITY, WHETHER IN CONTRACT, STRICT LIABILITY,
# OR TORT (INCLUDING NEGLIGENCE OR OTHERWISE) ARISING IN ANY WAY OUT OF THE USE
# OF THIS SOFTWARE, EVEN IF ADVISED OF THE POSSIBILITY OF SUCH DAMAGE.

import io
import itertools
import json
<<<<<<< HEAD
import pathlib
=======
import os
>>>>>>> 2c2afb68
import typing as t
from abc import ABC, abstractmethod
from dataclasses import dataclass
from typing import Any, Dict, List

from pydantic import ValidationError

from smartdashboard.schemas.application import Application
from smartdashboard.schemas.ensemble import Ensemble
from smartdashboard.schemas.experiment import Experiment
from smartdashboard.schemas.orchestrator import Orchestrator
from smartdashboard.schemas.run import Run
from smartdashboard.utils.errors import (
    MalformedManifestError,
    ManifestError,
    VersionIncompatibilityError,
)


@dataclass
class Manifest:
    """Data class representing a manifest

    :param experiment: Experiment
    :type experiment: Experiment
    :param runs: Runs of an experiment
    :type runs: List[Run]
    """

    experiment: Experiment
    runs: List[Run]

    @property
    def apps_with_run_ctx(self) -> t.Iterable[t.Tuple[str, Application]]:
        return itertools.chain.from_iterable(run.apps_with_ctx for run in self.runs)

    @property
    def orcs_with_run_ctx(self) -> t.Iterable[t.Tuple[str, Orchestrator]]:
        return itertools.chain.from_iterable(run.orcs_with_ctx for run in self.runs)

    @property
    def ensemble_with_run_ctx(self) -> t.Iterable[t.Tuple[str, Ensemble]]:
        return itertools.chain.from_iterable(run.ensemble_with_ctx for run in self.runs)


class ManifestReader(ABC):
    """Base class for a ManifestReader"""

    @abstractmethod
    def get_manifest(self) -> Manifest:
        """Abstract method to get the manifest from a ManifestReader subclass"""


class ManifestFileReader(ManifestReader):
    """ManifestReader class for file-based manifests"""

    def __init__(self, file_path: str) -> None:
        """Initialize a ManifestFileReader

        :param file_path: Path to the manifest file
        :type file_path: str
        """
        self._file_path = file_path
        self._last_modified = os.path.getmtime(self._file_path)
        self._data = self.from_file(self._file_path)

        try:
            version = self._data["schema info"]["version"]
        except KeyError as key:
            raise MalformedManifestError(
                "Version data is malformed.", file=self._file_path, exception=key
            ) from key

        if version not in ("0.0.2", "0.0.3"):
            version_exception = Exception(
                "SmartDashboard version 0.0.3 is unable to parse manifest "
                f"file at version {version}."
            )
            raise VersionIncompatibilityError(
                title="Invalid Version Number",
                file=file_path,
                exception=version_exception,
            )

    @property
    def has_changed(self) -> bool:
        """Check if the manifest file has been modified

        :return: If the file has been modified
        :rtype: bool
        """
        return self._last_modified != os.path.getmtime(self._file_path)

    def get_manifest(self) -> Manifest:
        """Get the Manifest from self._data

        :return: Manifest
        :rtype: Manifest
        """
        try:
            experiment = Experiment(**self._data.get("experiment", {}))
            runs_data = self._data.get("runs", [])

            runs = [Run(**run_data) for run_data in runs_data]

            return Manifest(
                experiment=experiment,
                runs=runs,
            )
        except ValidationError as val:
            raise MalformedManifestError(
                title="Manifest file is malformed.", file=self._file_path, exception=val
            ) from val

    @classmethod
    def from_file(cls, file_path: str) -> Dict[str, Any]:
        """Initialize self._data

        :param file_path: File path of the manifest
        :type file_path: str
        :return: self._data
        :rtype: Dict[str, Any]
        """
        with open(file_path, encoding="utf-8") as file:
            return cls.from_io_stream(file)

    @classmethod
    def from_io_stream(cls, stream: io.TextIOBase) -> Dict[str, Any]:
        """Continue initializing self._data

        :param stream: io.TextIOBase to be decoded
        :type stream: io.TextIOBase
        :return: self._data
        :rtype: Dict[str, Any]
        """
        data: Dict[str, Any] = json.loads(stream.read())
        return data


def create_filereader(path: str) -> ManifestFileReader:
    """Instantiate ManifestFileReader

    This is where we're checking for any errors
    that could occur when creating a manifest
    from file.

    :param path: Path to the manifest file
    :type path: str
    :return: ManifestFileReader
    :rtype: ManifestFileReader
    """
    try:
        manifest_file_reader = ManifestFileReader(path)
    except FileNotFoundError as fnf:
        raise ManifestError(
            title="Manifest file does not exist.", file=path, exception=fnf
        ) from fnf
    except json.decoder.JSONDecodeError as jde:
        raise ManifestError(
            title="Manifest file could not be decoded.", file=path, exception=jde
        ) from jde
<<<<<<< HEAD
    except ValidationError as val:
        raise MalformedManifestError(
            title="Manifest file is malformed.", file=path, exception=val
        ) from val
    return manifest


def get_manifest_path(
    directory: t.Optional[pathlib.Path], default: pathlib.Path
) -> str:
    """Get the manifest path using the directory
    path passed in from the command line arguments.

    :param directory: Args.directory
    :type directory: t.Optional[pathlib.Path]]
    :param default: Default path for testing
    :type default: pathlib.Path
    :return: Manifest path
    :rtype: str
    """

    if directory is not None:
        manifest_path = directory / ".smartsim/telemetry/manifest.json"
    else:
        manifest_path = default
    return str(manifest_path)
=======
    return manifest_file_reader
>>>>>>> 2c2afb68
<|MERGE_RESOLUTION|>--- conflicted
+++ resolved
@@ -27,11 +27,8 @@
 import io
 import itertools
 import json
-<<<<<<< HEAD
 import pathlib
-=======
 import os
->>>>>>> 2c2afb68
 import typing as t
 from abc import ABC, abstractmethod
 from dataclasses import dataclass
@@ -193,12 +190,7 @@
         raise ManifestError(
             title="Manifest file could not be decoded.", file=path, exception=jde
         ) from jde
-<<<<<<< HEAD
-    except ValidationError as val:
-        raise MalformedManifestError(
-            title="Manifest file is malformed.", file=path, exception=val
-        ) from val
-    return manifest
+    return manifest_file_reader
 
 
 def get_manifest_path(
@@ -219,7 +211,4 @@
         manifest_path = directory / ".smartsim/telemetry/manifest.json"
     else:
         manifest_path = default
-    return str(manifest_path)
-=======
-    return manifest_file_reader
->>>>>>> 2c2afb68
+    return str(manifest_path)