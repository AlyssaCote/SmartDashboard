# BSD 2-Clause License
#
# Copyright (c) 2021-2024, Hewlett Packard Enterprise
# All rights reserved.
#
# Redistribution and use in source and binary forms, with or without
# modification, are permitted provided that the following conditions are met:
#
# 1. Redistributions of source code must retain the above copyright notice, this
#    list of conditions and the following disclaimer.
#
# 2. Redistributions in binary form must reproduce the above copyright notice,
#    this list of conditions and the following disclaimer in the documentation
#    and/or other materials provided with the distribution.
#
# THIS SOFTWARE IS PROVIDED BY THE COPYRIGHT HOLDERS AND CONTRIBUTORS "AS IS"
# AND ANY EXPRESS OR IMPLIED WARRANTIES, INCLUDING, BUT NOT LIMITED TO, THE
# IMPLIED WARRANTIES OF MERCHANTABILITY AND FITNESS FOR A PARTICULAR PURPOSE ARE
# DISCLAIMED. IN NO EVENT SHALL THE COPYRIGHT HOLDER OR CONTRIBUTORS BE LIABLE
# FOR ANY DIRECT, INDIRECT, INCIDENTAL, SPECIAL, EXEMPLARY, OR CONSEQUENTIAL
# DAMAGES (INCLUDING, BUT NOT LIMITED TO, PROCUREMENT OF SUBSTITUTE GOODS OR
# SERVICES; LOSS OF USE, DATA, OR PROFITS; OR BUSINESS INTERRUPTION) HOWEVER
# CAUSED AND ON ANY THEORY OF LIABILITY, WHETHER IN CONTRACT, STRICT LIABILITY,
# OR TORT (INCLUDING NEGLIGENCE OR OTHERWISE) ARISING IN ANY WAY OUT OF THE USE
# OF THIS SOFTWARE, EVEN IF ADVISED OF THE POSSIBILITY OF SUCH DAMAGE.

import os
import pathlib
import sys
import time
from subprocess import run

import streamlit as st

<<<<<<< HEAD
from smartdashboard.utils.argparser import get_parser
from smartdashboard.utils.errors import SSDashboardError
from smartdashboard.utils.ManifestReader import get_manifest_path, load_manifest
=======
from smartdashboard.utils.errors import SSDashboardError
from smartdashboard.utils.ManifestReader import create_filereader
>>>>>>> 2c2afb68
from smartdashboard.utils.pageSetup import local_css, set_streamlit_page_config
from smartdashboard.view_builders import error_builder, overview_builder


def build_app(manifest_path: str) -> None:
    """Build the application components with streamlit

    :param manifest_path: Path to build Manifest with
    :type manifest_path: str
    """
    set_streamlit_page_config()

    curr_path = pathlib.Path(os.path.abspath(__file__)).parent
    local_css(str(curr_path / "static/style.css"))

    try:
<<<<<<< HEAD
        manifest = load_manifest(manifest_path)
        st.session_state["manifest"] = manifest
=======
        manifest_reader = create_filereader(manifest_path)
        manifest = manifest_reader.get_manifest()
>>>>>>> 2c2afb68
    except SSDashboardError as ex:
        error_builder(ex)
    else:
        views = overview_builder(manifest)

        while True:
<<<<<<< HEAD
            views.update()
=======
            if manifest_reader.has_changed:
                st.rerun()
            for v in to_update:
                v.update()
>>>>>>> 2c2afb68
            time.sleep(1)


def run_dash_app(exp_path: str, app_port: int) -> None:
    """Execute the dashboard app by invoking streamlit

    :param exp_path: Path to experiment directory
    :type exp_path: str
    :param app_port: Port that the application is launched on
    :type app_port: int
    """
    app_cmd = [
        "streamlit",
        "run",
        os.path.abspath(__file__),
        "--server.port",
        str(app_port),
        "--server.enableStaticServing",
        "1",
        "--theme.base",
        "dark",
        "--theme.primaryColor",
        "#17eba0",
        "--",
        "-d",
        exp_path,
    ]
    run(app_cmd, check=False)
    sys.exit(0)


def cli() -> None:
    """Execute the dashboard app by invoking streamlit"""
    arg_parser = get_parser()
    args = arg_parser.parse_args(sys.argv[1:])

    exp_path = pathlib.Path(os.getcwd())

    if args.directory is not None:
        exp_path = pathlib.Path(args.directory)

    app_port: int = args.port

    run_dash_app(str(exp_path), app_port)


if __name__ == "__main__":
    # sample direct execution:
    # streamlit run ./smartdashboard/Experiment_Overview.py --
    #       -d <repo_path>/tests/utils/manifest_files/fauxexp
    cli_args = get_parser().parse_args(sys.argv[1:])
    directory = (
        pathlib.Path(cli_args.directory) if cli_args.directory is not None else None
    )
    PATH = get_manifest_path(
        directory,
        pathlib.Path(__file__).parent.parent
        / "tests/utils/manifest_files/manifesttest.json",
    )
    build_app(PATH)<|MERGE_RESOLUTION|>--- conflicted
+++ resolved
@@ -32,14 +32,9 @@
 
 import streamlit as st
 
-<<<<<<< HEAD
 from smartdashboard.utils.argparser import get_parser
 from smartdashboard.utils.errors import SSDashboardError
-from smartdashboard.utils.ManifestReader import get_manifest_path, load_manifest
-=======
-from smartdashboard.utils.errors import SSDashboardError
-from smartdashboard.utils.ManifestReader import create_filereader
->>>>>>> 2c2afb68
+from smartdashboard.utils.ManifestReader import create_filereader, get_manifest_path
 from smartdashboard.utils.pageSetup import local_css, set_streamlit_page_config
 from smartdashboard.view_builders import error_builder, overview_builder
 
@@ -56,27 +51,18 @@
     local_css(str(curr_path / "static/style.css"))
 
     try:
-<<<<<<< HEAD
-        manifest = load_manifest(manifest_path)
-        st.session_state["manifest"] = manifest
-=======
         manifest_reader = create_filereader(manifest_path)
         manifest = manifest_reader.get_manifest()
->>>>>>> 2c2afb68
+        st.session_state["manifest"] = manifest
     except SSDashboardError as ex:
         error_builder(ex)
     else:
         views = overview_builder(manifest)
 
         while True:
-<<<<<<< HEAD
-            views.update()
-=======
             if manifest_reader.has_changed:
                 st.rerun()
-            for v in to_update:
-                v.update()
->>>>>>> 2c2afb68
+            views.update()
             time.sleep(1)
 
 
